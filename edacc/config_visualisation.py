--- conflicted
+++ resolved
@@ -162,16 +162,6 @@
                     
             if experiment.configuration_scenario.get_parameter_domain(pl) == "categoricalDomain":
                 values = classify(values, valueList)
-<<<<<<< HEAD
-                domain = "categorical"
-                
-            elif experiment.configuration_scenario.get_parameter_domain(pl) == "ordinalDomain": 
-                values = classify(values, valueList)
-                domain = "ordinal"
-
-            elif experiment.configuration_scenario.get_parameter_domain(pl) == "realDomain":
-                domain = "real"
-=======
                 domain = 'cat'
                 
             elif experiment.configuration_scenario.get_parameter_domain(pl) == "ordinalDomain": 
@@ -180,7 +170,6 @@
 
             elif experiment.configuration_scenario.get_parameter_domain(pl) == "realDomain":
                 domain = 'num'
->>>>>>> dc9ac4d4
                 values = map(float, values)
                 valueList = map(float, valueList)      
                 if i in turnList:
@@ -188,11 +177,7 @@
                     values = turn(values)
                 
             elif experiment.configuration_scenario.get_parameter_domain(pl) == "integerDomain":
-<<<<<<< HEAD
-                domain = "integer"
-=======
                 domain = 'num'
->>>>>>> dc9ac4d4
                 values = map(int, values)
                 valueList = map(int, valueList)                  
                 if i in turnList:
