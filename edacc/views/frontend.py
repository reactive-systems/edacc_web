--- conflicted
+++ resolved
@@ -34,6 +34,7 @@
 from flask import Blueprint
 from flask import render_template as render
 from flask import Response, abort, g, request, redirect, url_for
+from flask import flash
 from werkzeug import Headers, secure_filename
 
 from edacc import utils, models
@@ -501,12 +502,8 @@
                             row.append(str(results[idInstance][idSolverConfig][run].result_code_description or u''))
                         else:
                             row.append(str(results[idInstance][idSolverConfig][run].resultTime or u''))
-<<<<<<< HEAD
-                else: row.append(u"")
-=======
                 else:
                     row.append(u"")
->>>>>>> 81919693
             csv_writer.writerow(row)
 
     csv_response.seek(0)
