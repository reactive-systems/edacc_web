# -*- coding: utf-8 -*-
"""
    edacc.views.helpers
    -------------------

    Various helper functions, decorators and before- and
    after-request-callbacks.

    :copyright: (c) 2010 by Daniel Diepold.
    :license: MIT, see LICENSE for details.
"""

import hashlib
from functools import wraps

from flask import abort, session, url_for, redirect, g, request, flash
import pbkdf2

from edacc import config, models, config

# decorates a decorator function to be able to specify parameters :-)
decorator_with_args = lambda decorator: lambda *args, **kwargs: \
    lambda func: decorator(func, *args, **kwargs)


def require_admin(f):
    """ View function decorator that checks if the current user is an admin and
        raises a 401 response if not.
    """

    @wraps(f)
    def decorated_f(*args, **kwargs):
        if not session.get('admin', False):
            def redirect_f(*args, **kwargs):
                return redirect(url_for('admin.admin_login'))

            return redirect_f(*args, **kwargs)
        return f(*args, **kwargs)

    return decorated_f


def redirect_ssl(f):
    @wraps(f)
    def decorated_f(*args, **kwargs):
        if request.url.startswith('http://') and not config.DEBUG and config.ENABLE_SSL:
            def redirect_f(*args, **kwargs):
                return redirect('https://' + request.url[7:])

            return redirect_f(*args, **kwargs)
        else:
            return f(*args, **kwargs)

    return decorated_f


def is_admin():
    """ Returns true if the current user is logged in as admin. """
    return session.get('admin', False)


@decorator_with_args
def require_phase(f, phases):
    """ View function decorator only allowing access if the database is no
        competition database or the phase of the competition matches one of
        the phases passed in the iterable argument `phases`.
    """

    @wraps(f)
    def decorated_f(*args, **kwargs):
        db = models.get_database(kwargs['database']) or abort(404)
        if db.is_competition() and not is_admin() and db.competition_phase() not in phases:
            abort(403)
        return f(*args, **kwargs)

    return decorated_f


def require_competition(f):
    """ View function decorator only allowing access if the database is
        a competition database.
    """

    @wraps(f)
    def decorated_f(*args, **kwargs):
        db = models.get_database(kwargs['database']) or abort(404)
        if not db.is_competition():
            abort(404)
        return f(*args, **kwargs)

    return decorated_f


def require_login(f):
    """ View function decorator that checks if the user is logged in to
        the database specified by the route parameter <database> which gets
        passed in **kwargs. Only checked for competition databases and only if
        the competition phase is < 7 (no public access).
    """

    @wraps(f)
    def decorated_f(*args, **kwargs):
        db = models.get_database(kwargs['database']) or abort(404)

        if session.get('logged_in'):
            g.User = db.session.query(db.User).get(session['idUser'])
            if g.User.admin: session['admin'] = True
        else:
            g.User = None

        if db.is_competition() and db.competition_phase() == 7:
            session.pop('logged_in', None)
            session.pop('idUser', None)
            g.User = None

<<<<<<< HEAD
        # log out normal users during competition computation phase
        if g.User and db.is_competition() and db.competition_phase() == 5 and not g.User.admin:
            session.pop('logged_in', None)
            session.pop('idUser', None)
            g.User = None
            def redirect_f(*args, **kwargs):
                return redirect(url_for('frontend.experiments_index',
                    database=kwargs['database']))

#        if db.is_competition() and db.competition_phase() == 5:
#            def redirect_f(*args, **kwargs):
#                return redirect(url_for('frontend.experiments_index',
#                database=kwargs['database']))
#            if not g.User or not g.User.admin:
#                session.pop('logged_in', None)
#                flash('Website offline for competition computations.')
#                return redirect_f(*args, **kwargs)
=======
        #        if db.is_competition() and db.competition_phase() == 5:
        #            def redirect_f(*args, **kwargs):
        #                return redirect(url_for('frontend.experiments_index',
        #                database=kwargs['database']))
        #            if not g.User or not g.User.admin:
        #                session.pop('logged_in', None)
        #                flash('Website offline for competition computations.')
        #                return redirect_f(*args, **kwargs)
>>>>>>> 81919693

        if db.is_competition() and db.competition_phase() < 7:
            def redirect_f(*args, **kwargs):
                return redirect(url_for('accounts.login',
                                        database=kwargs['database']))

            if not g.User or not session.get('logged_in') or \
                            session.get('idUser', None) is None:
                return redirect_f(*args, **kwargs)
            if session.get('database') != kwargs['database']:
                return redirect_f(*args, **kwargs)

        return f(*args, **kwargs)

    return decorated_f


def password_hash(password):
    """ Returns a cryptographic hash of the given password salted with
        SECRET_KEY as hexstring.
    """
    return pbkdf2.crypt(password, salt=config.SECRET_KEY, iterations=10000)<|MERGE_RESOLUTION|>--- conflicted
+++ resolved
@@ -113,7 +113,6 @@
             session.pop('idUser', None)
             g.User = None
 
-<<<<<<< HEAD
         # log out normal users during competition computation phase
         if g.User and db.is_competition() and db.competition_phase() == 5 and not g.User.admin:
             session.pop('logged_in', None)
@@ -131,16 +130,6 @@
 #                session.pop('logged_in', None)
 #                flash('Website offline for competition computations.')
 #                return redirect_f(*args, **kwargs)
-=======
-        #        if db.is_competition() and db.competition_phase() == 5:
-        #            def redirect_f(*args, **kwargs):
-        #                return redirect(url_for('frontend.experiments_index',
-        #                database=kwargs['database']))
-        #            if not g.User or not g.User.admin:
-        #                session.pop('logged_in', None)
-        #                flash('Website offline for competition computations.')
-        #                return redirect_f(*args, **kwargs)
->>>>>>> 81919693
 
         if db.is_competition() and db.competition_phase() < 7:
             def redirect_f(*args, **kwargs):
